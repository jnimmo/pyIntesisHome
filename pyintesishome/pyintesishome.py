--- conflicted
+++ resolved
@@ -895,14 +895,13 @@
         else:
             _LOGGER.debug("Update callback has not been set by client")
 
-<<<<<<< HEAD
     @staticmethod 
     def twos_complement_16bit(val):
         """Internal method to compute Two's Complement, to represent negative temperatures"""
         if (val & (1 << 15)) != 0:
             val = val - (1 << 16)
-        return val      
-=======
+        return val   
+   
     def get_error(self, deviceId) -> str:
         """Public method returns the current error code + description."""
         error_code = self._devices[str(deviceId)].get('error_code')
@@ -944,7 +943,6 @@
             self._set_value(deviceId, COMMAND_MAP[name]['uid'], unsigned_value)
         else:
             raise ValueError("Value for %s has to be in range [%d,%d]" % name, min_shift, max_shift)
->>>>>>> e8121fc6
 
     @property
     def is_connected(self) -> bool:
